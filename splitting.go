// Package chunk implements streaming block splitters.
// Splitters read data from a reader and provide byte slices (chunks)
// The size and contents of these slices depend on the splitting method
// used.
package chunk

import (
	"io"

	logging "github.com/ipfs/go-log"
	pool "github.com/libp2p/go-buffer-pool"
)

var log = logging.Logger("chunk")

<<<<<<< HEAD
// DefaultBlockSize is the chunk size that splitters produce (or aim to).
const DefaultBlockSize int64 = 1024 * 256

=======
>>>>>>> 03118146
// A Splitter reads bytes from a Reader and creates "chunks" (byte slices)
// that can be used to build DAG nodes.
type Splitter interface {
	Reader() io.Reader
	NextBytes() ([]byte, error)
	ChunkSize() uint64
	MetaData() interface{}
	SetIsDir(bool)
}

// A MultiSplitter encapsulates multiple splitters useful for concurrent
// reading of chunks and also specialized dag building schemas.
// Each MultiSplitter also provides Splitter-compatible interface
// to read sequentially (the Splitter-default way).
type MultiSplitter interface {
	Splitter

	Splitters() []Splitter
}

type MetaSplitter struct {
	r    io.Reader
	size uint64
	err  error
}

// SplitterGen is a splitter generator, given a reader.
type SplitterGen func(r io.Reader) Splitter

// DefaultSplitter returns a SizeSplitter with the DefaultBlockSize.
func DefaultSplitter(r io.Reader) Splitter {
	return NewSizeSplitter(r, DefaultBlockSize)
}

// SizeSplitterGen returns a SplitterGen function which will create
// a splitter with the given size when called.
func SizeSplitterGen(size int64) SplitterGen {
	return func(r io.Reader) Splitter {
		return NewSizeSplitter(r, size)
	}
}

func MetaSplitterGen(size int64) SplitterGen {
	return func(r io.Reader) Splitter {
		return NewMetaSplitter(r, uint64(size))
	}
}

// Chan returns a channel that receives each of the chunks produced
// by a splitter, along with another one for errors.
func Chan(s Splitter) (<-chan []byte, <-chan error) {
	out := make(chan []byte)
	errs := make(chan error, 1)
	go func() {
		defer close(out)
		defer close(errs)

		// all-chunks loop (keep creating chunks)
		for {
			b, err := s.NextBytes()
			if err != nil {
				errs <- err
				return
			}

			out <- b
		}
	}()
	return out, errs
}

type sizeSplitterv2 struct {
	r    io.Reader
	size uint32
	err  error
}

// NewSizeSplitter returns a new size-based Splitter with the given block size.
func NewSizeSplitter(r io.Reader, size int64) Splitter {
	return &sizeSplitterv2{
		r:    r,
		size: uint32(size),
	}
}

// NextBytes produces a new chunk.
func (ss *sizeSplitterv2) NextBytes() ([]byte, error) {
	if ss.err != nil {
		return nil, ss.err
	}

	full := pool.Get(int(ss.size))
	n, err := io.ReadFull(ss.r, full)
	switch err {
	case io.ErrUnexpectedEOF:
		ss.err = io.EOF
		small := make([]byte, n)
		copy(small, full)
		pool.Put(full)
		return small, nil
	case nil:
		return full, nil
	default:
		pool.Put(full)
		return nil, err
	}
}

// Reader returns the io.Reader associated to this Splitter.
func (ss *sizeSplitterv2) Reader() io.Reader {
	return ss.r
}

// ChunkSize returns the chunk size of this Splitter.
func (ss *sizeSplitterv2) ChunkSize() uint64 {
	return uint64(ss.size)
}

// MetaData returns metadata object from this chunker (none).
func (ss *sizeSplitterv2) MetaData() interface{} {
	return nil
}

func (rss *sizeSplitterv2) SetIsDir(v bool) {
}

func NewMetaSplitter(r io.Reader, size uint64) Splitter {
	return &MetaSplitter{
		r:    r,
		size: size,
	}
}

// NextBytes produces a new chunk.
func (ms *MetaSplitter) NextBytes() ([]byte, error) {
	if ms.err != nil {
		return nil, ms.err
	}

	// Return a new metadata chunk
	buf := make([]byte, ms.size)
	n, err := io.ReadFull(ms.r, buf)
	switch err {
	case io.ErrUnexpectedEOF:
		ms.err = io.EOF
		small := make([]byte, n)
		copy(small, buf)
		buf = nil
		return small, nil
	case nil:
		return buf, nil
	default:
		buf = nil
		return nil, err
	}
}

// Reader returns the io.Reader associated to this Splitter.
func (ms *MetaSplitter) Reader() io.Reader {
	return ms.r
}

// ChunkSize returns the chunk size of this Splitter.
func (ms *MetaSplitter) ChunkSize() uint64 {
	return uint64(ms.size)
}

// MetaData returns metadata object from this chunker (none).
func (ms *MetaSplitter) MetaData() interface{} {
	return nil
}

func (rss *MetaSplitter) SetIsDir(v bool) {
}<|MERGE_RESOLUTION|>--- conflicted
+++ resolved
@@ -13,12 +13,6 @@
 
 var log = logging.Logger("chunk")
 
-<<<<<<< HEAD
-// DefaultBlockSize is the chunk size that splitters produce (or aim to).
-const DefaultBlockSize int64 = 1024 * 256
-
-=======
->>>>>>> 03118146
 // A Splitter reads bytes from a Reader and creates "chunks" (byte slices)
 // that can be used to build DAG nodes.
 type Splitter interface {
